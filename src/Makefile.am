--- conflicted
+++ resolved
@@ -540,16 +540,10 @@
   google/protobuf/compiler/package_info.h                      \
   google/protobuf/compiler/ruby/ruby_generated_code.proto      \
   google/protobuf/compiler/ruby/ruby_generated_code_pb.rb      \
-<<<<<<< HEAD
+  google/protobuf/compiler/ruby/ruby_generated_code_proto2_import.proto         \
   google/protobuf/compiler/ruby/ruby_generated_code_proto2.proto \
   google/protobuf/compiler/ruby/ruby_generated_code_proto2_pb.rb \
   google/protobuf/compiler/ruby/ruby_generated_pkg_explicit.proto \
-=======
-  google/protobuf/compiler/ruby/ruby_generated_code_proto2_import.proto         \
-  google/protobuf/compiler/ruby/ruby_generated_code_proto2.proto         \
-  google/protobuf/compiler/ruby/ruby_generated_code_proto2_pb.rb         \
-  google/protobuf/compiler/ruby/ruby_generated_pkg_explicit.proto        \
->>>>>>> bf8d7f0b
   google/protobuf/compiler/ruby/ruby_generated_pkg_explicit_legacy.proto \
   google/protobuf/compiler/ruby/ruby_generated_pkg_explicit_legacy_pb.rb \
   google/protobuf/compiler/ruby/ruby_generated_pkg_explicit_pb.rb \
